--- conflicted
+++ resolved
@@ -31,8 +31,6 @@
 ```cmd
 set FLASK_APP=Urbanmobility.Backend
 flask create-admin
-<<<<<<< HEAD
-=======
 # Follow prompts to create your admin account
 ```
 
@@ -172,15 +170,217 @@
 #### Heatmap Data
 ```http
 GET /api/heatmap?type={location_type}
->>>>>>> f1bf251b
-```
-
-
-# Set Flask app
-$env:FLASK_APP = "Urbanmobility.Backend"
-
-# Create admin user (will prompt for password)
-flask create-admin
-
-# Or use python -m flask
-python -m flask create-admin+```
+**Parameters:**
+- `type`: `pickup`, `dropoff`
+
+### Example API Response
+
+```json
+{
+  "avg_fare_per_km": 12.24,
+  "avg_speed": 9.0,
+  "avg_trip_duration": 938.46,
+  "total_locations": 373732,
+  "total_trips": 40000,
+  "total_vendors": 2
+}
+```
+
+## 🎨 Frontend Features
+
+### Interactive Charts
+
+1. **Trip Density by Hour**
+   - Line chart showing trip patterns throughout the day
+   - Time-based filtering (morning, afternoon, evening, night)
+   - Real-time updates
+
+2. **Duration Distribution**
+   - Bar chart showing trip duration patterns
+   - Passenger count filtering
+   - Responsive design
+
+3. **Vendor Performance**
+   - Comparative bar chart
+   - Vendor-specific filtering
+   - Average fare per km analysis
+
+4. **Interactive Heatmap**
+   - Geographic visualization using Leaflet
+   - Toggle between pickup and dropoff locations
+   - Color-coded intensity markers
+   - Click for detailed information
+
+### Dashboard Statistics
+
+Real-time metrics displayed on the home page:
+- Total trips analyzed
+- Number of vendors tracked
+- Unique locations mapped
+- Average trip duration
+- Average speed
+- Average fare per km
+
+## ⚙️ Configuration
+
+### Environment Variables
+
+```bash
+# Flask Configuration
+FLASK_APP=Urbanmobility.Backend
+FLASK_ENV=development  # or production
+FLASK_DEBUG=True
+
+# Database Configuration
+DATABASE_URL=sqlite:///instance/site.db
+
+# Security
+SECRET_KEY=your-secret-key-here
+```
+
+### ETL Configuration
+
+Edit these variables in `etl_script.py`:
+
+```python
+CSV_FILE = 'train.csv'           # Path to your CSV file
+DB_FILE = 'instance/site.db'     # Output database path
+CHUNK_SIZE = 10000              # Rows to process at once
+```
+
+### Frontend Configuration
+
+Update API endpoints in `Frontend/public/app.js` if needed:
+
+```javascript
+const API_BASE_URL = 'http://localhost:5000';
+```
+
+## 🔧 Troubleshooting
+
+### Common Issues
+
+#### "ModuleNotFoundError: No module named 'flask'"
+```bash
+# Ensure virtual environment is activated
+source urbanmobility/bin/activate  # Linux/Mac
+# or
+urbanmobility\Scripts\activate     # Windows
+
+# Install requirements
+pip install -r requirements.txt
+```
+
+#### "CSV file not found"
+- Ensure your CSV file is named `train.csv` in the project root
+- Or update the `CSV_FILE` variable in `etl_script.py`
+
+#### "Database connection error"
+```bash
+# Check if database file exists
+ls instance/site.db
+
+# Recreate database
+rm instance/site.db
+python3 etl_script.py
+```
+
+#### "Port 5000 already in use"
+```bash
+# Find and kill process using port 5000
+lsof -ti:5000 | xargs kill -9  # Linux/Mac
+netstat -ano | findstr :5000   # Windows
+```
+
+#### Frontend not loading charts
+1. Check browser console for errors
+2. Verify API endpoints are responding:
+   ```bash
+   curl http://localhost:5000/api/stats/summary
+   ```
+3. Ensure Flask app is running in debug mode
+
+#### Heatmap not displaying
+- Check if Leaflet library is loading in browser console
+- Verify API returns heatmap data:
+  ```bash
+  curl http://localhost:5000/api/heatmap?type=pickup
+  ```
+
+### Performance Issues
+
+#### Large CSV files
+- Reduce `CHUNK_SIZE` in `etl_script.py` (try 5000 or 1000)
+- Ensure sufficient disk space for database file
+- Consider running during off-peak hours
+
+#### Slow API responses
+- Check database indexes are created
+- Monitor memory usage during ETL process
+- Consider database optimization
+
+### Debug Mode
+
+Enable Flask debug mode for detailed error messages:
+
+```bash
+export FLASK_DEBUG=1  # Linux/Mac
+set FLASK_DEBUG=1     # Windows
+python3 run.py
+```
+
+## 🤝 Contributing
+
+1. Fork the repository
+2. Create a feature branch: `git checkout -b feature-name`
+3. Make your changes
+4. Add tests if applicable
+5. Commit your changes: `git commit -am 'Add feature'`
+6. Push to the branch: `git push origin feature-name`
+7. Submit a pull request
+
+### Development Setup
+
+```bash
+# Install development dependencies
+pip install -r requirements-dev.txt
+
+# Run tests
+pytest
+
+# Code formatting
+black .
+
+# Linting
+flake8 .
+```
+
+## 📄 License
+
+This project is part of a cohort learning program. Please respect the educational context and use appropriately.
+
+## 🆘 Support
+
+For issues or questions:
+
+1. Check the [Troubleshooting](#-troubleshooting) section
+2. Review the API documentation
+3. Check the browser console for frontend errors
+4. Examine Flask application logs
+
+## 🎯 Project Goals
+
+This Urban Mobility Data Explorer demonstrates:
+
+- **Full-stack Development**: Flask backend with modern frontend
+- **Data Processing**: Robust ETL pipeline with error handling
+- **API Design**: RESTful endpoints with proper error responses
+- **Visualization**: Interactive charts and geographic mapping
+- **User Experience**: Responsive design with real-time updates
+- **Production Readiness**: Proper configuration and deployment considerations
+
+---
+
+**Happy Analyzing! 🚗📊**
+
